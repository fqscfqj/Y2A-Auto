--- conflicted
+++ resolved
@@ -1,11 +1,6 @@
 <div align="center">
 
-<<<<<<< HEAD
 # Y2A-Auto
-=======
-# docker镜像暂时损坏，预计6月8恢复
-# 🎬 Y2A-Auto
->>>>>>> 0f3fa38d
 
 **YouTube to AcFun 自动化工具**
 
